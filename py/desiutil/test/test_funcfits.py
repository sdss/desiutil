--- conflicted
+++ resolved
@@ -7,13 +7,9 @@
 # The line above will help with 2to3 support.
 import unittest
 import numpy as np
-<<<<<<< HEAD
-import pdb
+from warnings import catch_warnings, simplefilter
+#import pdb
 from ..funcfits import func_fit, func_val, iter_fit, mk_fit_dict
-=======
-from warnings import catch_warnings, simplefilter
-from ..funcfits import func_fit, func_val, iter_fit
->>>>>>> fcce3652
 
 
 class TestFuncFits(unittest.TestCase):
